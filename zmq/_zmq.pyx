--- conflicted
+++ resolved
@@ -236,8 +236,6 @@
     """Base exception class for 0MQ errors in Python."""
 
     def __init__(self, error=None):
-<<<<<<< HEAD
-=======
         """Wrap an errno style error.
 
         Parameters
@@ -246,7 +244,6 @@
             The ZMQ errno or None.  If None, then zmq_errno() is called and
             used.
         """
->>>>>>> 8d32972b
         if error is None:
             error = zmq_errno()
         if type(error) == int:
@@ -258,13 +255,10 @@
 
     def __str__(self):
         return self.errstr
-<<<<<<< HEAD
-=======
 
 class ZMQBindError(ZMQBaseError):
     """An error for bind_to_random_port."""
     pass
->>>>>>> 8d32972b
 
 #-----------------------------------------------------------------------------
 # Code
@@ -632,12 +626,7 @@
 
         Returns
         -------
-<<<<<<< HEAD
-        result : bool
-            True if message was send, raises error otherwise.
-=======
         None if message was send, raises an exception otherwise.
->>>>>>> 8d32972b
         """
         self._check_closed()
         if isinstance(data, Message):
@@ -696,16 +685,12 @@
         if rc != 0:
             raise ZMQError()
 
-<<<<<<< HEAD
-        return True
-=======
     def _send_nocopy(self, object msg, int flags=0):
         """Send a Python string on this socket in a non-copy manner."""
         cdef int rc, rc2
         cdef zmq_msg_t data
         cdef char *msg_c
         cdef Py_ssize_t msg_c_len
->>>>>>> 8d32972b
 
         if not isinstance(msg, str):
             raise TypeError('expected str, got: %r' % msg)
@@ -748,11 +733,7 @@
         Returns
         -------
         msg : str
-<<<<<<< HEAD
-            The returned message
-=======
             The returned message, or raises ZMQError otherwise.
->>>>>>> 8d32972b
         """
         self._check_closed()
         if copy:
@@ -1131,14 +1112,8 @@
     '_poll',
     'select',
     'Poller',
-<<<<<<< HEAD
-    'split_ident',
-    'join_ident',
-    'EAGAIN',    # ERRORNO
-=======
     # ERRORNO codes
     'EAGAIN',
->>>>>>> 8d32972b
     'EINVAL',
     'ENOTSUP',
     'EPROTONOSUPPORT',
